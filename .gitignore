--- conflicted
+++ resolved
@@ -1,11 +1,5 @@
 .env
-<<<<<<< HEAD
-bt4301
-=======
 backend/data/
-
->>>>>>> 13e084a7
 __pycache__/
 .DS_Store
-.vscode
-data+.vscode