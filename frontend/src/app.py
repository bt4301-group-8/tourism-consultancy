--- conflicted
+++ resolved
@@ -1,309 +1,287 @@
-import streamlit as st
-import pandas as pd
-import altair as alt
-from glob import glob
-import os
-import mlflow
-import mlflow.xgboost
-import mlflow.pyfunc
-from mlflow.tracking import MlflowClient
-from datetime import datetime
-from dateutil.relativedelta import relativedelta
-import numpy as np
-
-mlflow.set_tracking_uri("http://127.0.0.1:9080")
-
-# --- Page Configuration ---
-st.set_page_config(
-    page_title="Country Forecast Dashboard",
-    layout="wide",
-    initial_sidebar_state="expanded"
-)
-
-# --- Sidebar Navigation ---
-st.sidebar.title("Navigation")
-page = st.sidebar.radio("Go to", ["Overview", "Data Explorer", "Visualizations"])
-
-# --- Load Data ---
-@st.cache_data
-def load_data():
-    try:
-        script_dir = os.path.dirname(__file__)
-        base_path = os.path.abspath(os.path.join(script_dir, "../../backend/data/countries"))
-    except NameError:
-        base_path = os.path.abspath("../../backend/data/countries")
-
-    file_paths = glob(os.path.join(base_path, "*.csv"))
-
-    if not file_paths:
-        st.error(f"No CSV files found in the expected directory: {base_path}. Please ensure the path is correct and CSV files exist.")
-        return pd.DataFrame(columns=['month_year', 'country', 'num_visitors'])
-
-    df_list = []
-    required_cols = ['month_year', 'country', 'num_visitors']
-
-    for path in file_paths:
-        if os.path.exists(path):
-            try:
-                temp_df = pd.read_csv(path)
-                if not all(col in temp_df.columns for col in required_cols):
-                    st.warning(f"File {os.path.basename(path)} is missing required columns ({required_cols}). Skipping.")
-                    continue
-
-                try:
-                    temp_df["month_year"] = pd.to_datetime(temp_df["month_year"], errors='coerce')
-                    original_rows = len(temp_df)
-                    temp_df.dropna(subset=["month_year"], inplace=True)
-                    if len(temp_df) < original_rows:
-                        st.warning(f"Removed {original_rows - len(temp_df)} rows with invalid dates in {os.path.basename(path)}.")
-
-                    temp_df["num_visitors"] = pd.to_numeric(temp_df["num_visitors"], errors='coerce')
-
-                    if 'country' not in temp_df.columns:
-                        country_name = os.path.basename(path).split('_')[0].lower()
-                        temp_df['country'] = country_name
-                        st.info(f"Inferred country '{country_name}' for file {os.path.basename(path)}.")
-
-                    df_list.append(temp_df)
-
-                except Exception as date_err:
-                    st.warning(f"Could not process dates in file {path}: {date_err}. Skipping file.")
-
-            except Exception as e:
-                st.warning(f"Error reading or processing file {path}: {e}")
-        else:
-            st.warning(f"File path reported by glob does not exist: {path}")
-
-    if df_list:
-        combined_df = pd.concat(df_list, ignore_index=True)
-        combined_df["month_year"] = pd.to_datetime(combined_df["month_year"])
-        combined_df["num_visitors"] = pd.to_numeric(combined_df["num_visitors"], errors='coerce')
-        combined_df['country'] = combined_df['country'].astype(str).str.lower()
-        combined_df.sort_values(by=['country', 'month_year'], inplace=True)
-        return combined_df
-    else:
-        st.error("No valid CSV data could be loaded.")
-        return pd.DataFrame(columns=required_cols)
-
-df = load_data()
-
-# --- MLflow Model Names ---
-MODEL_NAMES = {
-    "brunei": "brunei_visitor_model",
-    "cambodia": "cambodia_visitor_model",
-    "indonesia": "indonesia_visitor_model",
-    "laos": "laos_visitor_model",
-    "malaysia": "malaysia_visitor_model",
-    "myanmar": "myanmar_visitor_model",
-    "philippines": "philippines_visitor_model",
-    "singapore": "singapore_visitor_model",
-    "thailand": "thailand_visitor_model",
-    "vietnam": "vietnam_visitor_model",
-}
-
-# --- Overview Page ---
-if page == "Overview":
-    st.title("🌍 Country Visitor Forecast Dashboard")
-    st.markdown("""
-        Welcome to the Country Visitor Forecast Dashboard.
-        Use the sidebar to navigate between different sections:
-        - **Overview:** This page.
-        - **Data Explorer:** View the raw data and filter by country.
-        - **Visualizations:** View historical visitor trends and future forecasts for selected countries.
-    """)
-
-    if not df.empty:
-        st.subheader("📈 Key Metrics")
-
-        col1, col2, col3 = st.columns(3)
-
-        # Column 1 - Countries Tracked
-        col1.metric(
-            label="Countries Tracked",
-            value=f"{df['country'].nunique()}",
-            delta=None
-        )
-
-        # Column 2 - Total Records
-        col2.metric(
-            label="Total Data Points",
-            value=f"{len(df)}",
-            delta=None
-        )
-
-        # Column 3 - Date Range
-        col3.markdown(f"""
-            <div style='padding-top: 15px'>
-                <strong>Date Range</strong><br>
-                <span style='color:#1f77b4; font-size: 20px; font-weight: bold;'>
-                    {df['month_year'].min().strftime('%Y-%m')} to {df['month_year'].max().strftime('%Y-%m')}
-                </span>
-            </div>
-        """, unsafe_allow_html=True)
-
-    else:
-        st.warning("No data loaded. Please check the data source configuration.")
-
-
-# --- Data Explorer Page ---
-elif page == "Data Explorer":
-    st.title("🗂️ Data Explorer")
-
-    if df.empty:
-        st.warning("No data available to explore.")
-    else:
-        st.subheader("Raw Data")
-        st.dataframe(df)
-        st.divider()
-
-        # --- Filtering ---
-        st.subheader("Filter Data")
-        available_countries = sorted(df['country'].unique())
-        country_filter = st.selectbox("Filter by Country", available_countries)
-
-        if country_filter:
-            filtered_df_hist = df[df['country'] == country_filter].copy()
-            st.write(f"Filtered Historical Data for {country_filter.title()}")
-            st.dataframe(filtered_df_hist)
-            st.divider()
-
-# --- Visualizations Page ---
-elif page == "Visualizations":
-    st.title("📊 Visualizations & Future Forecast")
-
-    if df.empty:
-        st.warning("No data available for visualization.")
-    else:
-        available_countries = sorted(df['country'].unique())
-        country_filter = st.selectbox("Select Country for Visualization", available_countries)
-
-        if country_filter:
-            hist_df = df[df['country'] == country_filter].copy()
-            hist_df.dropna(subset=['month_year', 'num_visitors'], inplace=True)
-            hist_df.sort_values('month_year', inplace=True)
-
-            if hist_df.empty:
-                st.warning(f"No historical data found for {country_filter.title()} after filtering.")
-            else:
-                # st.subheader(f"Historical Visitor Data for {country_filter.title()}")
-                # hist_chart = alt.Chart(hist_df).mark_line(point=True).encode(
-                #     x='month_year:T',
-                #     y='num_visitors:Q',
-                #     tooltip=['month_year', 'num_visitors']
-                # ).properties(
-                #     title=f"Historical Visitors for {country_filter.title()}"
-                # ).interactive()
-                # st.altair_chart(hist_chart, use_container_width=True)
-                # st.divider()
-
-                st.subheader(f"🔮 Visitor Forecast for {country_filter.title()}")
-
-                model_name = MODEL_NAMES.get(country_filter.lower())
-
-                client = MlflowClient()
-                model_metadata = client.get_latest_versions(model_name, stages=["None"])
-                latest_model_version = model_metadata[0].version
-
-                if model_name: # retrieve latest version??
-                    model_version = latest_model_version  # Load version 2 (you can adjust this)
-                    model_uri = f"models:/{model_name}/{model_version}"
-                    try:
-<<<<<<< HEAD
-                        st.info(f"Loading registered MLflow XGBoost model (version {model_version}) from: '{model_uri}'...")
-<<<<<<< HEAD
-=======
-=======
-                        st.info(f"Consistently Loading registered MLflow XGBoost model (version {model_version}) from: '{model_uri}'...")
->>>>>>> 6f875ab2eb610c0f071654f54d85a17ac231b401
->>>>>>> 25c0bb0d
-                        model = mlflow.pyfunc.load_model(model_uri)  # Consistent loading with XGBoost
-                        try:
-                            mv = client.get_model_version(
-                                name=model_name,
-                                version=model_version
-                            )
-                            run_id = mv.run_id
-
-                            local_test_path = client.download_artifacts(
-                                run_id,
-                                "test_data/test_set.csv"
-                            )
-
-                            test_df = pd.read_csv(local_test_path)
-                            forecast_data = pd.date_range(
-                                start=hist_df['month_year'].max(),
-<<<<<<< HEAD
-                                periods=len(hist_df),
-=======
-<<<<<<< HEAD
-                                periods=len(hist_df),
-=======
-                                periods=len(test_df),
->>>>>>> 6f875ab2eb610c0f071654f54d85a17ac231b401
->>>>>>> 25c0bb0d
-                                freq='M'
-                            )
-                            forecast_df = pd.DataFrame(forecast_data, columns=['month_year'])
-                            forecast_df['country'] = country_filter
-<<<<<<< HEAD
-
-                            forecast_df['num_visitors'] = model.predict(hist_df)
-
-                            forecast_chart = alt.Chart(forecast_df).mark_line().encode(
-=======
-                            
-                            forecast_df['num_visitors'] = model.predict(test_df)
-                            forecast_df['num_visitors'] = np.expm1(forecast_df['num_visitors'])
-                            st.dataframe(forecast_df.head())
-
-<<<<<<< HEAD
-                            forecast_df['num_visitors'] = model.predict(hist_df)
-=======
-                            last_hist = hist_df.iloc[-1:]
-                            forecast_df = pd.concat([last_hist, forecast_df], ignore_index=True)
-
-                            # Label the type of data
-                            hist_df['type'] = 'historical'
-                            forecast_df['type'] = 'forecasted'
->>>>>>> 6f875ab2eb610c0f071654f54d85a17ac231b401
-
-                            # Combine historical and forecast data
-                            combined_df = pd.concat([hist_df[['month_year', 'num_visitors', 'type']],
-                                                    forecast_df[['month_year', 'num_visitors', 'type']]])
-
-                            # Plot combined chart
-                            combined_chart = alt.Chart(combined_df).mark_line(point=True).encode(
->>>>>>> 25c0bb0d
-                                x='month_year:T',
-                                y='num_visitors:Q',
-                                color='type:N',
-                                tooltip=['month_year:T', 'num_visitors:Q', 'type:N'],
-                                strokeDash=alt.condition(
-                                    alt.datum.Type == 'forecasted',
-                                    alt.value([5, 5]),  # Dotted line for forecasted
-                                    alt.value([0, 0])   # Solid line for historical
-                                )
-                            ).properties(
-                                title=f"Historical and Forecasted Visitors for {country_filter.title()}"
-                            ).interactive()
-
-                            st.altair_chart(combined_chart, use_container_width=True)
-                            # forecast_chart = alt.Chart(forecast_df).mark_line().encode(
-                            #     x='month_year:T',
-                            #     y='num_visitors:Q',
-                            #     tooltip=['month_year', 'num_visitors']
-                            # ).properties(
-                            #     title=f"Visitor Forecast for {country_filter.title()}"
-                            # ).interactive()
-
-                            # st.altair_chart(forecast_chart, use_container_width=True)
-                        except Exception as e:
-                            st.error(f"Error during forecasting: {e}")
-                    except Exception as e:
-                        st.error(f"Error loading registered XGBoost model from MLflow: {e}")
-                else:
-                    st.error(f"No registered model name found for {country_filter}.")
-
-# --- Footer ---
-st.markdown("---")
-st.markdown("Company Name")
+import streamlit as st
+import pandas as pd
+import altair as alt
+from glob import glob
+import os
+import mlflow
+import mlflow.xgboost
+import mlflow.pyfunc
+from mlflow.tracking import MlflowClient
+from datetime import datetime
+from dateutil.relativedelta import relativedelta
+import numpy as np
+
+mlflow.set_tracking_uri("http://127.0.0.1:9080")
+
+# --- Page Configuration ---
+st.set_page_config(
+    page_title="Country Forecast Dashboard",
+    layout="wide",
+    initial_sidebar_state="expanded"
+)
+
+# --- Sidebar Navigation ---
+st.sidebar.title("Navigation")
+page = st.sidebar.radio("Go to", ["Overview", "Data Explorer", "Visualizations"])
+
+# --- Load Data ---
+@st.cache_data
+def load_data():
+    try:
+        script_dir = os.path.dirname(__file__)
+        base_path = os.path.abspath(os.path.join(script_dir, "../../backend/data/countries"))
+    except NameError:
+        base_path = os.path.abspath("../../backend/data/countries")
+
+    file_paths = glob(os.path.join(base_path, "*.csv"))
+
+    if not file_paths:
+        st.error(f"No CSV files found in the expected directory: {base_path}. Please ensure the path is correct and CSV files exist.")
+        return pd.DataFrame(columns=['month_year', 'country', 'num_visitors'])
+
+    df_list = []
+    required_cols = ['month_year', 'country', 'num_visitors']
+
+    for path in file_paths:
+        if os.path.exists(path):
+            try:
+                temp_df = pd.read_csv(path)
+                if not all(col in temp_df.columns for col in required_cols):
+                    st.warning(f"File {os.path.basename(path)} is missing required columns ({required_cols}). Skipping.")
+                    continue
+
+                try:
+                    temp_df["month_year"] = pd.to_datetime(temp_df["month_year"], errors='coerce')
+                    original_rows = len(temp_df)
+                    temp_df.dropna(subset=["month_year"], inplace=True)
+                    if len(temp_df) < original_rows:
+                        st.warning(f"Removed {original_rows - len(temp_df)} rows with invalid dates in {os.path.basename(path)}.")
+
+                    temp_df["num_visitors"] = pd.to_numeric(temp_df["num_visitors"], errors='coerce')
+
+                    if 'country' not in temp_df.columns:
+                        country_name = os.path.basename(path).split('_')[0].lower()
+                        temp_df['country'] = country_name
+                        st.info(f"Inferred country '{country_name}' for file {os.path.basename(path)}.")
+
+                    df_list.append(temp_df)
+
+                except Exception as date_err:
+                    st.warning(f"Could not process dates in file {path}: {date_err}. Skipping file.")
+
+            except Exception as e:
+                st.warning(f"Error reading or processing file {path}: {e}")
+        else:
+            st.warning(f"File path reported by glob does not exist: {path}")
+
+    if df_list:
+        combined_df = pd.concat(df_list, ignore_index=True)
+        combined_df["month_year"] = pd.to_datetime(combined_df["month_year"])
+        combined_df["num_visitors"] = pd.to_numeric(combined_df["num_visitors"], errors='coerce')
+        combined_df['country'] = combined_df['country'].astype(str).str.lower()
+        combined_df.sort_values(by=['country', 'month_year'], inplace=True)
+        return combined_df
+    else:
+        st.error("No valid CSV data could be loaded.")
+        return pd.DataFrame(columns=required_cols)
+
+df = load_data()
+
+# --- MLflow Model Names ---
+MODEL_NAMES = {
+    "brunei": "brunei_visitor_model",
+    "cambodia": "cambodia_visitor_model",
+    "indonesia": "indonesia_visitor_model",
+    "laos": "laos_visitor_model",
+    "malaysia": "malaysia_visitor_model",
+    "myanmar": "myanmar_visitor_model",
+    "philippines": "philippines_visitor_model",
+    "singapore": "singapore_visitor_model",
+    "thailand": "thailand_visitor_model",
+    "vietnam": "vietnam_visitor_model",
+}
+
+# --- Overview Page ---
+if page == "Overview":
+    st.title("🌍 Country Visitor Forecast Dashboard")
+    st.markdown("""
+        Welcome to the Country Visitor Forecast Dashboard.
+        Use the sidebar to navigate between different sections:
+        - **Overview:** This page.
+        - **Data Explorer:** View the raw data and filter by country.
+        - **Visualizations:** View historical visitor trends and future forecasts for selected countries.
+    """)
+
+    if not df.empty:
+        st.subheader("📈 Key Metrics")
+
+        col1, col2, col3 = st.columns(3)
+
+        # Column 1 - Countries Tracked
+        col1.metric(
+            label="Countries Tracked",
+            value=f"{df['country'].nunique()}",
+            delta=None
+        )
+
+        # Column 2 - Total Records
+        col2.metric(
+            label="Total Data Points",
+            value=f"{len(df)}",
+            delta=None
+        )
+
+        # Column 3 - Date Range
+        col3.markdown(f"""
+            <div style='padding-top: 15px'>
+                <strong>Date Range</strong><br>
+                <span style='color:#1f77b4; font-size: 20px; font-weight: bold;'>
+                    {df['month_year'].min().strftime('%Y-%m')} to {df['month_year'].max().strftime('%Y-%m')}
+                </span>
+            </div>
+        """, unsafe_allow_html=True)
+
+    else:
+        st.warning("No data loaded. Please check the data source configuration.")
+
+
+# --- Data Explorer Page ---
+elif page == "Data Explorer":
+    st.title("🗂️ Data Explorer")
+
+    if df.empty:
+        st.warning("No data available to explore.")
+    else:
+        st.subheader("Raw Data")
+        st.dataframe(df)
+        st.divider()
+
+        # --- Filtering ---
+        st.subheader("Filter Data")
+        available_countries = sorted(df['country'].unique())
+        country_filter = st.selectbox("Filter by Country", available_countries)
+
+        if country_filter:
+            filtered_df_hist = df[df['country'] == country_filter].copy()
+            st.write(f"Filtered Historical Data for {country_filter.title()}")
+            st.dataframe(filtered_df_hist)
+            st.divider()
+
+# --- Visualizations Page ---
+elif page == "Visualizations":
+    st.title("📊 Visualizations & Future Forecast")
+
+    if df.empty:
+        st.warning("No data available for visualization.")
+    else:
+        available_countries = sorted(df['country'].unique())
+        country_filter = st.selectbox("Select Country for Visualization", available_countries)
+
+        if country_filter:
+            hist_df = df[df['country'] == country_filter].copy()
+            hist_df.dropna(subset=['month_year', 'num_visitors'], inplace=True)
+            hist_df.sort_values('month_year', inplace=True)
+
+            if hist_df.empty:
+                st.warning(f"No historical data found for {country_filter.title()} after filtering.")
+            else:
+                # st.subheader(f"Historical Visitor Data for {country_filter.title()}")
+                # hist_chart = alt.Chart(hist_df).mark_line(point=True).encode(
+                #     x='month_year:T',
+                #     y='num_visitors:Q',
+                #     tooltip=['month_year', 'num_visitors']
+                # ).properties(
+                #     title=f"Historical Visitors for {country_filter.title()}"
+                # ).interactive()
+                # st.altair_chart(hist_chart, use_container_width=True)
+                # st.divider()
+
+                st.subheader(f"🔮 Visitor Forecast for {country_filter.title()}")
+
+                model_name = MODEL_NAMES.get(country_filter.lower())
+
+                client = MlflowClient()
+                model_metadata = client.get_latest_versions(model_name, stages=["None"])
+                latest_model_version = model_metadata[0].version
+
+                if model_name: # retrieve latest version??
+                    model_version = latest_model_version  # Load version 2 (you can adjust this)
+                    model_uri = f"models:/{model_name}/{model_version}"
+                    try:
+
+                        st.info(f"Consistently Loading registered MLflow XGBoost model (version {model_version}) from: '{model_uri}'...")
+
+                        model = mlflow.pyfunc.load_model(model_uri)  # Consistent loading with XGBoost
+                        try:
+                            mv = client.get_model_version(
+                                name=model_name,
+                                version=model_version
+                            )
+                            run_id = mv.run_id
+
+                            local_test_path = client.download_artifacts(
+                                run_id,
+                                "test_data/test_set.csv"
+                            )
+
+                            test_df = pd.read_csv(local_test_path)
+                            forecast_data = pd.date_range(
+                                start=hist_df['month_year'].max(),
+                                periods=len(test_df),
+                                freq='M'
+                            )
+                            forecast_df = pd.DataFrame(forecast_data, columns=['month_year'])
+                            forecast_df['country'] = country_filter
+                            
+                            forecast_df['num_visitors'] = model.predict(test_df)
+                            forecast_df['num_visitors'] = np.expm1(forecast_df['num_visitors'])
+                            st.dataframe(forecast_df.head())
+
+                            forecast_df['num_visitors'] = model.predict(hist_df)
+
+                            last_hist = hist_df.iloc[-1:]
+                            forecast_df = pd.concat([last_hist, forecast_df], ignore_index=True)
+
+                            # Label the type of data
+                            hist_df['type'] = 'historical'
+                            forecast_df['type'] = 'forecasted'
+
+                            # Combine historical and forecast data
+                            combined_df = pd.concat([hist_df[['month_year', 'num_visitors', 'type']],
+                                                    forecast_df[['month_year', 'num_visitors', 'type']]])
+
+                            # Plot combined chart
+                            combined_chart = alt.Chart(combined_df).mark_line(point=True).encode(
+                                x='month_year:T',
+                                y='num_visitors:Q',
+                                color='type:N',
+                                tooltip=['month_year:T', 'num_visitors:Q', 'type:N'],
+                                strokeDash=alt.condition(
+                                    alt.datum.Type == 'forecasted',
+                                    alt.value([5, 5]),  # Dotted line for forecasted
+                                    alt.value([0, 0])   # Solid line for historical
+                                )
+                            ).properties(
+                                title=f"Historical and Forecasted Visitors for {country_filter.title()}"
+                            ).interactive()
+
+                            st.altair_chart(combined_chart, use_container_width=True)
+                            # forecast_chart = alt.Chart(forecast_df).mark_line().encode(
+                            #     x='month_year:T',
+                            #     y='num_visitors:Q',
+                            #     tooltip=['month_year', 'num_visitors']
+                            # ).properties(
+                            #     title=f"Visitor Forecast for {country_filter.title()}"
+                            # ).interactive()
+
+                            # st.altair_chart(forecast_chart, use_container_width=True)
+                        except Exception as e:
+                            st.error(f"Error during forecasting: {e}")
+                    except Exception as e:
+                        st.error(f"Error loading registered XGBoost model from MLflow: {e}")
+                else:
+                    st.error(f"No registered model name found for {country_filter}.")
+
+# --- Footer ---
+st.markdown("---")
+st.markdown("Company Name")